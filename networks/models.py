import torch
import random
import numpy as np
import torchvision
from typing import Callable
import torch.nn.functional as F
from networks.mh.layers import LinearMH


def hard_tanh(x: torch.Tensor) -> torch.Tensor:
    return torch.clamp(x, min=-1., max=1.)


def set_seed(seed: int) -> None:
    if seed >= 0:
        torch.manual_seed(seed)
        random.seed(seed)
        np.random.seed(0)


class BasicGenerator(torch.nn.Module):
    """ Basic generator model with linear transformations and a recurrent hidden state """
    def __init__(self, u_shape: tuple[int], d_dim: int, y_dim: int, h_dim: int, sigma: Callable = F.tanh,
                 project_every: int = 0, local: bool = False, device: torch.device = torch.device("cpu")):
        super(BasicGenerator, self).__init__()
        u_shape = torch.Size(u_shape)
        u_dim = u_shape.numel()
        du_dim = d_dim
        
        # Define linear transformation matrices for state update and output mapping
        self.A = torch.nn.Linear(h_dim, h_dim, bias=False, device=device)  # Recurrent weight matrix
        self.B = torch.nn.Linear(u_dim + du_dim, h_dim, bias=False, device=device)  # Input-to-hidden mapping
        self.C = torch.nn.Linear(h_dim, y_dim, bias=False, device=device)  # Hidden-to-output mapping

        # Hidden state initialization
        self.h = torch.randn((1, h_dim), device=device, requires_grad=True)
        self.h_init = self.h.clone()
        self.h_next = torch.empty((1, h_dim), device=device, requires_grad=False)
        self.dh = torch.zeros_like(self.h, device=device, requires_grad=True)
        self.sigma = sigma  # the non-linear activation function

        # Store input dimensions and device
        self.u_dim = u_dim
        self.du_dim = du_dim
        self.device = device
        self.delta = 1.  # Discrete time step
        self.local = local  # if True the state update is computed locally in time (i.e., kept out from the graph)
        self.forward_count = 0
        self.project_every = project_every

    @torch.no_grad()
    def adjust_eigs(self):
        """Placeholder for eigenvalue adjustment method"""
        pass

    def init_h(self, udu: torch.Tensor) -> torch.Tensor:
        return self.h_init

    @staticmethod
    def handle_inputs(du, u):
        # in the general case DO NOTHING
        # return du, u
        return torch.zeros_like(du), torch.zeros_like(u)

    def forward(self, u, du, first=False):
        """ Forward pass that updates the hidden state and computes the output. """

        # Handle missing inputs
        u = u.flatten(1).to(self.device) if u is not None else torch.zeros((1, self.u_dim), device=self.device)
        du = du.to(self.device) if du is not None else torch.zeros((1, self.du_dim), device=self.device)

        # Reset hidden state if first step
        if first:
            h = self.init_h(torch.cat([du, u], dim=1))
            self.forward_count = 0
        else:
            h = self.h_next
        # track the gradients on h from here on
        h.requires_grad_()

        # check if it's time to project the eigenvalues
        if self.forward_count % self.project_every == 0 and self.project_every:
            self.adjust_eigs()

        # handle inputs
        du, u = self.handle_inputs(du, u)

        # Update hidden state based on input and previous hidden state
        h_new = self.A(h) + self.B(torch.cat([du, u], dim=1))

        if self.local:
            # in the local version we keep track in self.h of the old value of the state
            self.h = h
            self.dh = (h_new - self.h) / self.delta  # (h_new - h_old) / delta
        else:
            # in the non-local version we keep track in self.h of the new value of the state
            self.h = h_new
            self.dh = (self.h - h) / self.delta  # (h_new - h_old) / delta
        # self.h.retain_grad()

        # Compute output using a nonlinear activation function
        y = self.C(self.sigma(self.h))

        # store the new state for the next iteration
        self.h_next = h_new.detach()
        self.forward_count += 1

        return y


class _DiagR(torch.nn.Module):
    """ Diagonal matrix-based generator with real-valued transformations """
    def __init__(self, u_shape: tuple[int], d_dim: int, y_dim: int, h_dim: int, sigma: Callable = lambda x: x,
                 project_every: int = 0, local: bool = False, device: torch.device = torch.device("cpu")):
        super(_DiagR, self).__init__()
        u_shape = torch.Size(u_shape)
        u_dim = u_shape.numel()
        du_dim = d_dim

        # Define diagonal transformation and linear layers
        self.diag = torch.nn.Linear(in_features=1, out_features=h_dim, bias=False, device=device, dtype=torch.float32)
        self.B = torch.nn.Linear(u_dim + du_dim, h_dim, bias=False, device=device)
        self.C = torch.nn.Linear(h_dim, y_dim, bias=False, device=device)

        # Hidden state initialization
        self.h = torch.randn((1, h_dim), device=device, requires_grad=True)
        self.h_init = self.h.clone()
        self.h_next = torch.empty((1, h_dim), device=device, requires_grad=False)
        self.dh = torch.zeros_like(self.h, device=device, requires_grad=True)
        self.sigma = sigma  # the non-linear activation function

        # Store input dimensions and device
        self.u_dim = u_dim
        self.du_dim = du_dim
        self.device = device
        self.delta = 1.
        self.local = local  # if True the state update is computed locally in time (i.e., kept out from the graph)
        self.forward_count = 0
        self.project_every = project_every

    @torch.no_grad()
    def adjust_eigs(self):
        """ Normalize the diagonal weight matrix by setting signs. """
        self.diag.weight.copy_(torch.sign(self.diag.weight))

    def init_h(self, udu: torch.Tensor) -> torch.Tensor:
        return self.h_init

    @staticmethod
    def handle_inputs(du, u):
        # in the general case DO NOTHING
        # return du, u
        return torch.zeros_like(du), torch.zeros_like(u)

    def forward(self, u, du, first=False):
        """ Forward pass with diagonal transformation. """

        # Handle missing inputs
        u = u.flatten(1).to(self.device) if u is not None else torch.zeros((1, self.u_dim), device=self.device)
        du = du.to(self.device) if du is not None else torch.zeros((1, self.du_dim), device=self.device)

        # Reset hidden state if first step
        if first:
            h = self.init_h(torch.cat([du, u], dim=1))
            self.forward_count = 0
        else:
            h = self.h_next
        # track the gradients on h from here on
        h.requires_grad_()

        # check if it's time to project the eigenvalues
        if self.forward_count % self.project_every == 0 and self.project_every:
            self.adjust_eigs()

        # handle inputs
        du, u = self.handle_inputs(du, u)

        # Apply diagonal transformation to hidden state
        h_new = self.diag.weight.view(self.diag.out_features) * h + self.B(torch.cat([du, u], dim=1))

        if self.local:
            # in the local version we keep track in self.h of the old value of the state
            self.h = h
            self.dh = (h_new - self.h) / self.delta  # (h_new - h_old) / delta
        else:
            # in the non-local version we keep track in self.h of the new value of the state
            self.h = h_new
            self.dh = (self.h - h) / self.delta  # (h_new - h_old) / delta
        # self.h.retain_grad()

        # Compute output using a nonlinear activation function
        y = self.C(self.sigma(self.h))

        # store the new state for the next iteration
        self.h_next = h_new.detach()
        self.forward_count += 1

        return y


class _DiagC(torch.nn.Module):
    """ Diagonal matrix-based generator with complex-valued transformations """
    def __init__(self, u_shape: tuple[int], d_dim: int, y_dim: int, h_dim: int, sigma: Callable = lambda x: x,
                 project_every: int = 0, local: bool = False, device: torch.device = torch.device("cpu")):
        super(_DiagC, self).__init__()
        u_shape = torch.Size(u_shape)
        u_dim = u_shape.numel()
        du_dim = d_dim

        # Define diagonal transformation with complex numbers
        self.diag = torch.nn.Linear(in_features=1, out_features=h_dim, bias=False, device=device, dtype=torch.cfloat)
        self.B = torch.nn.Linear(u_dim + du_dim, h_dim, bias=False, device=device, dtype=torch.cfloat)
        self.C = torch.nn.Linear(h_dim, y_dim, bias=False, device=device, dtype=torch.cfloat)

        # Hidden state initialization
        self.h = torch.randn((1, h_dim), device=device, requires_grad=True, dtype=torch.cfloat)
        self.h_init = self.h.clone()
        self.h_next = torch.empty((1, h_dim), device=device, requires_grad=False, dtype=torch.cfloat)
        self.dh = torch.zeros_like(self.h, device=device, requires_grad=True, dtype=torch.cfloat)
        self.sigma = sigma  # the non-linear activation function

        # Store input dimensions and device
        self.u_dim = u_dim
        self.du_dim = du_dim
        self.device = device
        self.delta = 1.
        self.local = local  # if True the state update is computed locally in time (i.e., kept out from the graph)
        self.forward_count = 0
        self.project_every = project_every

    @torch.no_grad()
    def adjust_eigs(self):
        """ Normalize the diagonal weight matrix by dividing by its magnitude. """
        self.diag.weight.div_(self.diag.weight.abs())

    def init_h(self, udu: torch.Tensor) -> torch.Tensor:
        return self.h_init

    @staticmethod
    def handle_inputs(du, u):
        # in the general case DO NOTHING
        return torch.zeros_like(du), torch.zeros_like(u)
        # return du, u

    def forward(self, u, du, first=False):
        """ Forward pass with complex-valued transformation. """

        # Handle missing inputs
        u = u.flatten(1).to(self.device) if u is not None else torch.zeros((1, self.u_dim), device=self.device, dtype=torch.cfloat)
        du = du.to(self.device) if du is not None else torch.zeros((1, self.du_dim), device=self.device, dtype=torch.cfloat)

        # Reset hidden state if first step
        if first:
            h = self.init_h(torch.cat([du, u], dim=1))
            self.forward_count = 0
        else:
            h = self.h_next
        # track the gradients on h from here on
        h.requires_grad_()

        # check if it's time to project the eigenvalues
        if self.forward_count % self.project_every == 0 and self.project_every:
            self.adjust_eigs()

        # handle inputs
        du, u = self.handle_inputs(du, u)

        # Apply complex diagonal transformation
        h_new = self.diag.weight.view(self.diag.out_features) * h + self.B(torch.cat([du, u], dim=1))

        if self.local:
            # in the local version we keep track in self.h of the old value of the state
            self.h = h
            self.dh = (h_new - self.h) / self.delta  # (h_new - h_old) / delta
        else:
            # in the non-local version we keep track in self.h of the new value of the state
            self.h = h_new
            self.dh = (self.h - h) / self.delta  # (h_new - h_old) / delta
        # self.h.retain_grad()

        # Compute output using a nonlinear activation function
        y = self.C(self.sigma(self.h))

        # store the new state for the next iteration
        self.h_next = h_new.detach()
        self.forward_count += 1

        return y.real


class _CTE(torch.nn.Module):
    """Antisymmetric Matrix Exponential Generator implementing continuous-time dynamics.

    Uses antisymmetric weight matrix with matrix exponential for stable hidden state evolution.

    Args:
        u_shape: Input shape (tuple of integers)
        d_dim: Input descriptor dimension
        y_dim: Output dimension
        h_dim: Hidden state dimension
        delta: Time step for discrete approximation
        device: Computation device (CPU/GPU)
    """

    def __init__(self, u_shape: tuple[int], d_dim: int, y_dim: int, h_dim: int, delta: float,
                 sigma: Callable = lambda x: x, project_every: int = 0, local: bool = False, device: torch.device = torch.device("cpu")):
        super(_CTE, self).__init__()
        u_shape = torch.Size(u_shape)
        u_dim = u_shape.numel()
        du_dim = d_dim

        # Antisymmetric weight matrix (W - W^T)
        self.W = torch.nn.Linear(h_dim, h_dim, bias=False, device=device)
        self.I = torch.eye(h_dim, requires_grad=False, device=device)  # Identity matrix
        # Input projection matrix
        self.B = torch.nn.Linear(u_dim + du_dim, h_dim, bias=False, device=device)
        # Output projection matrix
        self.C = torch.nn.Linear(h_dim, y_dim, bias=False, device=device)

        # Hidden state initialization
        self.h = torch.randn((1, h_dim), device=device, requires_grad=True)
        self.h_init = self.h.clone()
        self.h_next = torch.empty((1, h_dim), device=device, requires_grad=False)
        self.dh = torch.zeros_like(self.h, device=device, requires_grad=True)
        self.sigma = sigma  # the non-linear activation function

        # System parameters
        self.u_dim = u_dim
        self.du_dim = du_dim
        self.device = device
        self.delta = delta
        self.local = local
        self.forward_count = 0
        self.project_every = project_every

    @torch.no_grad()
    def adjust_eigs(self):
        """Placeholder for eigenvalue adjustment method"""
        pass

    def init_h(self, udu: torch.Tensor) -> torch.Tensor:
        return self.h_init

    @staticmethod
    def handle_inputs(du, u):
        # in the general case DO NOTHING
        return du, u

    def forward(self, u: torch.Tensor, du: torch.Tensor, first: bool = False) -> torch.Tensor:
        """Forward pass through the system dynamics.

        Args:
            u: Input tensor of shape (batch_size, u_dim)
            du: Input descriptor tensor of shape (batch_size, du_dim)
            first: Flag indicating first step (resets hidden state)

        Returns:
            y: Output tensor of shape (batch_size, y_dim)
        """
        # Handle missing inputs
        u = u.flatten(1).to(self.device) if u is not None else torch.zeros((1, self.u_dim), device=self.device)
        du = du.to(self.device) if du is not None else torch.zeros((1, self.du_dim), device=self.device)

        # Reset hidden state if first step
        if first:
            h = self.init_h(torch.cat([du, u], dim=1))
            self.forward_count = 0
        else:
            h = self.h_next
        # track the gradients on h from here on
        h.requires_grad_()

        # check if it's time to project the eigenvalues
        if self.forward_count % self.project_every == 0 and self.project_every:
            self.adjust_eigs()

        # handle inputs
        du, u = self.handle_inputs(du, u)

        # Antisymmetric matrix construction
        A = 0.5 * (self.W.weight - self.W.weight.t())
        A_expm = torch.linalg.matrix_exp(A * self.delta)  # Matrix exponential
        rec = F.linear(h, A_expm, self.W.bias)  # Recurrent component

        # Input processing component
        A_inv = torch.linalg.inv(A)
        inp = A_inv @ (A_expm - self.I) @ self.B(torch.cat([du, u], dim=1)).unsqueeze(-1)

        # Handle locality
        h_new = rec + inp.squeeze(-1)   # updated hidden state
        if self.local:
            # in the local version we keep track in self.h of the old value of the state
            self.h = h
            self.dh = (h_new - self.h) / self.delta     # (h_new - h_old) / delta
        else:
            # in the non-local version we keep track in self.h of the new value of the state
            self.h = h_new
            self.dh = (self.h - h) / self.delta     # (h_new - h_old) / delta
        # self.h.retain_grad()

        # Compute output using a nonlinear activation function
        y = self.C(self.sigma(self.h))

        # store the new state for the next iteration
        self.h_next = h_new.detach()
        self.forward_count += 1

        return y


class AntisymmetricExpGenerator(_CTE):
    """Antisymmetric Matrix Exponential Generator implementing continuous-time dynamics.

    Uses antisymmetric weight matrix with matrix exponential for stable hidden state evolution.

    Args:
        u_shape: Input shape (tuple of integers)
        d_dim: Input descriptor dimension
        y_dim: Output dimension
        h_dim: Hidden state dimension
        delta: Time step for discrete approximation
        device: Computation device (CPU/GPU)
    """

    def __init__(self, u_shape: tuple[int], d_dim: int, y_dim: int, h_dim: int, delta: float,
                 sigma: Callable = lambda x: x, project_every: int = 0, local: bool = False, device: torch.device = torch.device("cpu")):
        super(AntisymmetricExpGenerator, self).__init__(u_shape, d_dim, y_dim, h_dim, delta, sigma, project_every, local, device)

    @torch.no_grad()
    def init_h(self, udu: torch.Tensor) -> torch.Tensor:
        # h = torch.randn((1, self.h_init.data.shape[1]))
        # # Antisymmetric matrix construction
        # A = 0.5 * (self.W.weight - self.W.weight.t()) # - 0.1 * torch.eye(self.W.weight.shape[0])
        # A_expm = torch.linalg.matrix_exp(A * self.delta)  # Matrix exponential
        # # Input processing component (constant)
        # A_inv = torch.linalg.inv(A)
        # # inp = A_inv @ (A_expm - self.I) @ self.B(udu).unsqueeze(-1)
        # for _ in range(200):
        #     # h = F.linear(h, A_expm, self.W.bias) + inp.squeeze(-1)
        #     h = F.linear(h, A_expm, self.W.bias)  # + self.B(udu)
        # return h
        return self.B(udu).detach() / torch.sum(udu)  # this is the init

    @staticmethod
    def handle_inputs(du, u):
        return torch.zeros_like(du), torch.zeros_like(u)


class _CTB(torch.nn.Module):
    """Block Antisymmetric Generator using 2x2 parameterized rotation blocks.

    Implements structured antisymmetric dynamics through learnable rotational frequencies.

    Args:
        u_shape: Input shape (tuple of integers)
        d_dim: Input descriptor dimension
        y_dim: Output dimension
        h_dim: Hidden state dimension
        delta: Time step for discrete approximation
        alpha: Dissipation added on the diagonal (also controls the eigenvalue projections method)
        device: Computation device (CPU/GPU)
    """

    def __init__(self, u_shape: tuple[int], d_dim: int, y_dim: int, h_dim: int, delta: float = None,
                 alpha: float = 0., sigma: Callable = lambda x: x, project_every: int = 0, local: bool = False,
                 device: torch.device = torch.device("cpu")):
        super(_CTB, self).__init__()
        u_shape = torch.Size(u_shape)
        u_dim = u_shape.numel()
        du_dim = d_dim

        assert h_dim % 2 == 0, "Hidden dimension must be even for 2x2 blocks"
        self.order = h_dim // 2  # Number of 2x2 blocks

        # Learnable rotational frequencies
        self.omega = torch.nn.Parameter(torch.empty(self.order, device=device))
        self.register_buffer('ones', torch.ones(self.order, requires_grad=False, device=device))

        # Projection matrices
        self.B = torch.nn.Linear(u_dim + du_dim, h_dim, bias=False, device=device)
        self.C = torch.nn.Linear(h_dim, y_dim, bias=False, device=device)

        # Damping configuration
        if alpha > 0.:
            # in this case we want to add the feedback parameter alpha and use it to move eigenvalues on the unit circle
            self.project_method = 'const'
            self.register_buffer('alpha', torch.full_like(self.omega.data, alpha, device=device))
        elif alpha == 0.:
            # this is the case in which we want to divide by the modulus
            self.project_method = 'modulus'
            self.register_buffer('alpha', torch.zeros_like(self.omega.data, device=device))
        elif alpha == -1.:
            self.project_method = 'alpha'
            self.register_buffer('alpha', torch.zeros_like(self.omega.data, device=device))

        # Hidden state initialization
        self.h = torch.randn((1, h_dim), device=device, requires_grad=True)
        self.h_init = self.h.clone()
        self.h_next = torch.empty((1, h_dim), device=device, requires_grad=False)
        self.dh = torch.zeros_like(self.h, device=device, requires_grad=True)
        self.sigma = sigma  # the non-linear activation function

        # System parameters
        self.u_dim = u_dim
        self.du_dim = du_dim
        self.device = device
        self.delta = delta
        self.local = local  # if True the state update is computed locally in time (i.e., kept out from the graph)
        self.reset_parameters()
        self.forward_count = 0
        self.project_every = project_every

    def reset_parameters(self) -> None:
        """Initialize rotational frequencies with uniform distribution"""
        torch.nn.init.uniform_(self.omega)

    @torch.no_grad()
    def adjust_eigs(self):
        """Adjust eigenvalues to maintain stability"""
        with torch.no_grad():
            if self.project_method == 'alpha':
                # Compute damping to maintain eigenvalues on unit circle
                self.alpha.copy_((1. - torch.sqrt(1. - (self.delta * self.omega) ** 2) / self.delta))
            elif self.project_method == 'modulus':
                # Normalize by modulus for unit circle stability
                module = torch.sqrt(self.ones ** 2 + (self.delta * self.omega) ** 2)
                self.omega.div_(module)
                self.ones.div_(module)

    def init_h(self, udu: torch.Tensor) -> torch.Tensor:
        return self.h_init

    @staticmethod
    def handle_inputs(du, u):
        # in the general case DO NOTHING
        return torch.zeros_like(du), torch.zeros_like(u)
        # return du, u

    def forward(self, u: torch.Tensor, du: torch.Tensor, first: bool = False) -> torch.Tensor:
        """Forward pass through block-structured dynamics"""
        # Handle missing inputs
        u = u.flatten(1).to(self.device) if u is not None else torch.zeros((1, self.u_dim), device=self.device)
        du = du.to(self.device) if du is not None else torch.zeros((1, self.du_dim), device=self.device)

        # Reset hidden state if first step
        if first:
            h = self.init_h(torch.cat([du, u], dim=1))
            self.forward_count = 0
        else:
            h = self.h_next
        # track the gradients on h from here on
        h.requires_grad_()
        h_pair = h.view(-1, self.order, 2)  # Reshape to (batch, blocks, 2)

        # check if it's time to project the eigenvalues
        if self.forward_count % self.project_every == 0 and self.project_every:
            self.adjust_eigs()

        # handle inputs
        du, u = self.handle_inputs(du, u)

        # Block-wise rotation with damping
        h1 = (self.ones - self.delta * self.alpha) * h_pair[..., 0] + self.delta * self.omega * h_pair[..., 1]
        h2 = -self.delta * self.omega * h_pair[..., 0] + (self.ones - self.delta * self.alpha) * h_pair[..., 1]

        # Recurrent and input components
        rec = torch.stack([h1, h2], dim=-1).flatten(start_dim=1)
        inp = self.delta * self.B(torch.cat([du, u], dim=1))

        # Handle locality
        h_new = rec + inp  # updated hidden state
        if self.local:
            # in the local version we keep track in self.h of the old value of the state
            self.h = h
            self.dh = (h_new - self.h) / self.delta  # (h_new - h_old) / delta
        else:
            # in the non-local version we keep track in self.h of the new value of the state
            self.h = h_new
            self.dh = (self.h - h) / self.delta  # (h_new - h_old) / delta
        # self.h.retain_grad()

        # Compute output using a nonlinear activation function
        y = self.C(self.sigma(self.h))

        # store the new state for the next iteration
        self.h_next = h_new.detach()
        self.forward_count += 1

        return y


class _CTBE(torch.nn.Module):
    """Antisymmetric Generator with Exact Matrix Exponential Blocks.

    Implements precise rotational dynamics using trigonometric parameterization.

    Args:
        u_shape: Input shape (tuple of integers)
        d_dim: Input descriptor dimension
        y_dim: Output dimension
        h_dim: Hidden state dimension
        delta: Time step for discrete approximation
        device: Computation device (CPU/GPU)
    """

    def __init__(self, u_shape: tuple[int], d_dim: int, y_dim: int, h_dim: int, delta: float,
                 sigma: Callable = lambda x: x, project_every: int = 0, local: bool = False, device: torch.device = torch.device("cpu")):
        super(_CTBE, self).__init__()
        u_shape = torch.Size(u_shape)
        u_dim = u_shape.numel()
        du_dim = d_dim

        assert h_dim % 2 == 0, "Hidden dimension must be even for 2x2 blocks"
        self.order = h_dim // 2

        # Learnable rotational frequencies
        self.omega = torch.nn.Parameter(torch.empty(self.order, device=device))
        self.B = torch.nn.Linear(u_dim + du_dim, h_dim, bias=False, device=device)
        self.C = torch.nn.Linear(h_dim, y_dim, bias=False, device=device)

        # Hidden state initialization
        self.h = torch.randn((1, h_dim), device=device, requires_grad=True)
        self.h_init = self.h.clone()
        self.h_next = torch.empty((1, h_dim), device=device, requires_grad=False)
        self.dh = torch.zeros_like(self.h, device=device, requires_grad=True)
        self.sigma = sigma  # the non-linear activation function

        # System parameters
        self.u_dim = u_dim
        self.du_dim = du_dim
        self.device = device
        self.delta = delta
        self.local = local  # if True the state update is computed locally in time (i.e., kept out from the graph)
        self.reset_parameters()
        self.forward_count = 0
        self.project_every = project_every

    def reset_parameters(self) -> None:
        """Initialize rotational frequencies"""
        torch.nn.init.uniform_(self.omega)

    @torch.no_grad()
    def adjust_eigs(self):
        """Placeholder for eigenvalue adjustment"""
        pass

    def init_h(self, udu: torch.Tensor) -> torch.Tensor:
        return self.h_init

    @staticmethod
    def handle_inputs(du, u):
        # in the general case DO NOTHING
        return torch.zeros_like(du), torch.zeros_like(u)
        # return du, u

    def forward(self, u: torch.Tensor, du: torch.Tensor, first: bool = False) -> torch.Tensor:
        """Exact matrix exponential forward pass"""
        # Handle missing inputs
        u = u.flatten(1).to(self.device) if u is not None else torch.zeros((1, self.u_dim), device=self.device)
        du = du.to(self.device) if du is not None else torch.zeros((1, self.du_dim), device=self.device)

        # Reset hidden state if first step
        if first:
            h = self.init_h(torch.cat([du, u], dim=1))
            self.forward_count = 0
        else:
            h = self.h_next
        # track the gradients on h from here on
        h.requires_grad_()
        h_pair = h.view(-1, self.order, 2)

        # check if it's time to project the eigenvalues
        if self.forward_count % self.project_every == 0 and self.project_every:
            self.adjust_eigs()

        # handle inputs
        du, u = self.handle_inputs(du, u)

        # Trigonometric terms for exact rotation
        cos_t = torch.cos(self.omega * self.delta)
        sin_t = torch.sin(self.omega * self.delta)

        # Rotational update
        h1 = cos_t * h_pair[..., 0] + sin_t * h_pair[..., 1]
        h2 = -sin_t * h_pair[..., 0] + cos_t * h_pair[..., 1]
        rec = torch.stack([h1, h2], dim=-1).flatten(start_dim=1)

        # Input processing
        u_hat = self.B(torch.cat([u, du], 1)).view(-1, self.order, 2)
        inp1 = (sin_t * u_hat[..., 0] - (cos_t - 1) * u_hat[..., 1]) / self.omega
        inp2 = ((cos_t - 1) * u_hat[..., 0] + sin_t * u_hat[..., 1]) / self.omega
        inp = torch.stack([inp1, inp2], dim=-1).flatten(start_dim=1)

        # Handle locality
        h_new = rec + inp  # updated hidden state
        if self.local:
            # in the local version we keep track in self.h of the old value of the state
            self.h = h
            self.dh = (h_new - self.h) / self.delta  # (h_new - h_old) / delta
        else:
            # in the non-local version we keep track in self.h of the new value of the state
            self.h = h_new
            self.dh = (self.h - h) / self.delta  # (h_new - h_old) / delta
        # self.h.retain_grad()

        # Compute output using a nonlinear activation function
        y = self.C(self.sigma(self.h))

        # store the new state for the next iteration
        self.h_next = h_new.detach()
        self.forward_count += 1

        return y


class BasicPredictor(torch.nn.Module):
    """Simple Predictive Network with Tanh Nonlinearity

    Args:
        y_dim: Input observation dimension
        d_dim: Prediction dimension
        h_dim: Hidden state dimension
    """

    def __init__(self, y_dim: int, d_dim: int, h_dim: int, device: torch.device = torch.device("cpu")):
        super(BasicPredictor, self).__init__()
        self.device = device

        # System matrices
        self.A = torch.nn.Linear(h_dim, h_dim, bias=False, device=device)
        self.B = torch.nn.Linear(y_dim, h_dim, bias=False, device=device)
        self.C = torch.nn.Linear(h_dim, d_dim, bias=False, device=device)

        # Hidden state
        self.register_buffer("h", torch.randn(1, h_dim, device=device))
        self.register_buffer("h_init", self.h.clone())
        self.local = False  # if True the state update is computed locally in time (i.e., kept out from the graph)

    def forward(self, y: torch.Tensor, first: bool = False) -> torch.Tensor:
        """Simple nonlinear prediction step"""
        y = y.to(self.device)

        if first:
            self.h = self.h_init

        # State update
        h = self.A(self.h) + self.B(y)
        d = self.C(torch.tanh(h))  # Nonlinear projection

        # Detach state for next iteration
        self.h.data = h.detach()

        return d


class BasicImagePredictor(torch.nn.Module):

    def __init__(self, d_dim: int, device: torch.device = torch.device("cpu"), seed: int = -1):
        super(BasicImagePredictor, self).__init__()
        self.device = device
        set_seed(seed)

        self.transforms = torchvision.transforms.Compose([
            torchvision.transforms.Resize(32),
            torchvision.transforms.CenterCrop(32),
            torchvision.transforms.Normalize(mean=[0.485, 0.456, 0.406],
                                             std=[0.229, 0.224, 0.225])
        ])

        self.net = torch.nn.Sequential(
            torch.nn.Conv2d(3, 64, kernel_size=5, stride=1, padding=2),
            torch.nn.ReLU(inplace=True),
            torch.nn.AvgPool2d(kernel_size=3, stride=2),
            torch.nn.Conv2d(64, 128, kernel_size=5, padding=2),
            torch.nn.ReLU(inplace=True),
            torch.nn.AvgPool2d(kernel_size=3, stride=2),
            torch.nn.Conv2d(128, 256, kernel_size=3, padding=1),
            torch.nn.ReLU(inplace=True),
            torch.nn.AvgPool2d(kernel_size=3, stride=2),
            torch.nn.Flatten(),
            torch.nn.Linear(256 * 3 * 3, 2048),
            torch.nn.ReLU(inplace=True),
            torch.nn.Linear(2048, d_dim),
            torch.nn.Sigmoid()
        ).to(self.device)

    def forward(self, y, first=False):
        return self.net(self.transforms(y).to(self.device))


class BasicImagePredictorCNU(torch.nn.Module):

    def __init__(self, d_dim: int, mem_units: int, device: torch.device = torch.device("cpu"), seed: int = -1):
        super(BasicImagePredictorCNU, self).__init__()
        self.device = device
        set_seed(seed)

        self.transforms = torchvision.transforms.Compose([
            torchvision.transforms.Resize(32),
            torchvision.transforms.CenterCrop(32),
            torchvision.transforms.Normalize(mean=[0.485, 0.456, 0.406],
                                             std=[0.229, 0.224, 0.225])
        ])

        self.net = torch.nn.Sequential(
            torch.nn.Conv2d(3, 64, kernel_size=5, stride=1, padding=2),
            torch.nn.ReLU(inplace=True),
            torch.nn.AvgPool2d(kernel_size=3, stride=2),
            torch.nn.Conv2d(64, 128, kernel_size=5, padding=2),
            torch.nn.ReLU(inplace=True),
            torch.nn.AvgPool2d(kernel_size=3, stride=2),
            torch.nn.Conv2d(128, 256, kernel_size=3, padding=1),
            torch.nn.ReLU(inplace=True),
            torch.nn.AvgPool2d(kernel_size=3, stride=2),
            torch.nn.Flatten(),
            torch.nn.Linear(256 * 3 * 3, 2048),
            torch.nn.ReLU(inplace=True),
            LinearMH(2048, d_dim, key_mem_units=mem_units),
            torch.nn.Sigmoid()
        ).to(self.device)

    def forward(self, y, first=False):
        return self.net(self.transforms(y).to(self.device))


class BasicTokenGenerator(torch.nn.Module):

    def __init__(self, num_emb: int, emb_dim: int, d_dim: int, y_dim: int, h_dim: int,
                 project_every: int = 0, device: torch.device = torch.device("cpu"), seed: int = -1):
        super(BasicTokenGenerator, self).__init__()
        self.device = device
        set_seed(seed)

        u_dim = emb_dim
        du_dim = d_dim
        self.embeddings = torch.nn.Embedding(num_emb, emb_dim)

        self.A = torch.nn.Linear(h_dim, h_dim, bias=False, device=device)
        self.B = lambda x: 0.  # killing every input
        self.C = torch.nn.Linear(h_dim, y_dim, bias=False, device=device)
        self.h = torch.randn((1, h_dim), device=device, requires_grad=True)
        self.h_init = self.h.clone().detach()
        self.dh = torch.zeros_like(self.h)
        self.u_dim = u_dim
        self.du_dim = du_dim
        self.forward_count = 0
        self.project_every = project_every

<<<<<<< HEAD
=======
    @torch.no_grad()
    def adjust_eigs(self):
        pass

>>>>>>> d39ce58f
    def forward(self, u, du, first=False):
        if u is None:
            u = torch.zeros((1, self.u_dim), dtype=torch.float32, device=self.device)
        else:
            u = self.embeddings(u.to(self.device))  # added this
        if du is None:
            du = torch.zeros((1, self.du_dim), dtype=torch.float32, device=self.device)
        else:
            du = du.to(self.device)
        h = self.h.detach()
        # Reset hidden state if first step
        if first:
            h = self.h_init
            self.forward_count = 0
        # track the gradients on h from here on
        h.requires_grad_()

        # check if it's time to project the eigenvalues
        if self.forward_count % self.project_every == 0 and self.project_every:
            self.adjust_eigs()

        self.h = torch.tanh(self.A(h) + self.B(torch.cat([du, u], dim=1)))
        y = self.C(self.h)
        self.forward_count += 1
        return y


class BasicTokenGeneratorCTE(torch.nn.Module):

    def __init__(self, num_emb: int, emb_dim: int, d_dim: int, y_dim: int, h_dim: int,
                 device: torch.device = torch.device("cpu"), seed: int = -1):
        super(BasicTokenGeneratorCTE, self).__init__()
        self.device = device
        set_seed(seed)

        self.net = AntisymmetricExpGenerator((emb_dim,), d_dim, y_dim, h_dim,
                                             delta=1.0, local=False, device=device)
        self.embeddings = torch.nn.Embedding(num_emb, emb_dim)

    def forward(self, u, du, first=False):
        if u is not None:
            u = self.embeddings(u.to(self.device))
        y = self.net(u, du, first=first)
        return y


class BasicTokenPredictor(torch.nn.Module):

    def __init__(self, num_emb: int, emb_dim: int, d_dim: int,  h_dim: int,
                 device: torch.device = torch.device("cpu"), seed: int = -1):
        super(BasicTokenPredictor, self).__init__()
        self.device = device
        set_seed(seed)

        y_dim = emb_dim
        self.embeddings = torch.nn.Embedding(num_emb, emb_dim, device=self.device)

        self.A = torch.nn.Linear(h_dim, h_dim, bias=False, device=self.device)
        self.B = torch.nn.Linear(y_dim, h_dim, bias=False, device=self.device)
        self.C = torch.nn.Linear(h_dim, d_dim, bias=False, device=self.device)
        self.register_buffer("h", torch.randn((1, h_dim), device=self.device))
        self.register_buffer("h_init", self.h.clone())
        self.local = False  # if True the state update is computed locally in time (i.e., kept out from the graph)

    def forward(self, y, first=False):
        if first:
            self.h.data = self.h_init
        y = self.embeddings(y.to(self.device))  # added this
        h = self.A(self.h) + self.B(y)
        d = self.C(torch.tanh(h))
        self.h.data = h.detach()
        return d<|MERGE_RESOLUTION|>--- conflicted
+++ resolved
@@ -846,13 +846,10 @@
         self.forward_count = 0
         self.project_every = project_every
 
-<<<<<<< HEAD
-=======
     @torch.no_grad()
     def adjust_eigs(self):
         pass
 
->>>>>>> d39ce58f
     def forward(self, u, du, first=False):
         if u is None:
             u = torch.zeros((1, self.u_dim), dtype=torch.float32, device=self.device)
