import torch
import torchvision
import torch.nn.functional as F


class BasicGenerator(torch.nn.Module):
<<<<<<< HEAD

    def __init__(self, u_shape: tuple[int], d_dim: int, y_dim: int, h_dim: int, device: torch.device = torch.device("cpu")):
        super(BasicGenerator, self).__init__()
        u_shape = torch.Size(u_shape)
        u_dim = u_shape.numel()
        du_dim = d_dim
        self.A = torch.nn.Linear(h_dim, h_dim, bias=False, device=device)
        self.B = torch.nn.Linear(u_dim + du_dim, h_dim, bias=False, device=device)
        self.C = torch.nn.Linear(h_dim, y_dim, bias=False, device=device)
        self.h = torch.randn((1, h_dim), device=device, requires_grad=True)  # initial state (first dimension is batch dim)
        self.h_init = self.h.clone()
        self.dh = torch.zeros_like(self.h)
=======
    """ Basic generator model with linear transformations and a recurrent hidden state """
    def __init__(self, u_dim: int, du_dim: int, y_dim: int, h_dim: int, device: torch.device = torch.device("cpu")):
        super(BasicGenerator, self).__init__()

        # Define linear transformation matrices for state update and output mapping
        self.A = torch.nn.Linear(h_dim, h_dim, bias=False, device=device)  # Recurrent weight matrix
        self.B = torch.nn.Linear(u_dim + du_dim, h_dim, bias=False, device=device)  # Input-to-hidden mapping
        self.C = torch.nn.Linear(h_dim, y_dim, bias=False, device=device)  # Hidden-to-output mapping

        # Initialize hidden state
        self.h = torch.randn((1, h_dim), device=device, requires_grad=True)  # Trainable hidden state
        self.h_init = self.h.clone()  # Store initial hidden state
        self.dh = torch.zeros_like(self.h)  # Store hidden state derivative

        # Store input dimensions and device
>>>>>>> ac6deae3
        self.u_dim = u_dim
        self.du_dim = du_dim
        self.device = device
        self.delta = 1.  # Discrete time step

    @torch.no_grad()
    def adjust_eigs(self, delta=0.01):
        """ Placeholder for adjusting eigenvalues, not necessary in this case. """
        pass

    def forward(self, u, du, first=False):
        """ Forward pass that updates the hidden state and computes the output. """

        # Handle None inputs by initializing to zero tensors
        if u is None:
            u = torch.zeros((1, self.u_dim), dtype=torch.float32, device=self.device)
        else:
            u = u.flatten(1)
        if du is None:
            du = torch.zeros((1, self.du_dim), dtype=torch.float32, device=self.device)

        h = self.h.detach()  # Detach previous hidden state from computation graph
        if first:
            h = self.h_init  # Reset hidden state if we want to do so at the first step

        # Update hidden state based on input and previous hidden state
        self.h = self.A(h) + self.B(torch.cat([du, u], dim=1))

        # Compute output using a nonlinear activation function
        y = self.C(torch.tanh(self.h))

        # Compute hidden state derivative
        self.dh = (self.h - h) / self.delta

        # Retain gradient of the hidden state
        self.h.retain_grad()

        return y


class DiagReal(torch.nn.Module):
    """ Diagonal matrix-based generator with real-valued transformations """
    def __init__(self, u_dim: int, du_dim: int, y_dim: int, h_dim: int, device: torch.device = torch.device("cpu")):
        super(DiagReal, self).__init__()

        # Define diagonal transformation and linear layers
        self.diag = torch.nn.Linear(in_features=1, out_features=h_dim, bias=False, device=device, dtype=torch.float32)
        self.B = torch.nn.Linear(u_dim + du_dim, h_dim, bias=False, device=device)
        self.C = torch.nn.Linear(h_dim, y_dim, bias=False, device=device)

        # Initialize hidden state
        self.h = torch.randn((1, h_dim), device=device, requires_grad=True)
        self.h_init = self.h.clone()
        self.dh = torch.zeros_like(self.h)

        # Store input dimensions and device
        self.u_dim = u_dim
        self.du_dim = du_dim
        self.device = device
        self.delta = 1.

    @torch.no_grad()
    def adjust_eigs(self, delta=0.01):
        """ Normalize the diagonal weight matrix by setting signs. """
        self.diag.weight.copy_(torch.sign(self.diag.weight))

    def forward(self, u, du, first=False):
        """ Forward pass with diagonal transformation. """

        # Handle None inputs
        if u is None:
            u = torch.zeros((1, self.u_dim), dtype=torch.float32, device=self.device)
        if du is None:
            du = torch.zeros((1, self.du_dim), dtype=torch.float32, device=self.device)

        h = self.h.detach()
        if first:
            h = self.h_init

        # Apply diagonal transformation to hidden state
        self.h = self.diag.weight.view(self.diag.out_features) * h + self.B(torch.cat([du, u], dim=1))

        # Compute output
        y = self.C(torch.tanh(self.h))

        # Compute hidden state derivative
        self.dh = (self.h - h) / self.delta

        self.h.retain_grad()
        return y


class DiagCompl(torch.nn.Module):
    """ Diagonal matrix-based generator with complex-valued transformations """
    def __init__(self, u_dim: int, du_dim: int, y_dim: int, h_dim: int, device: torch.device = torch.device("cpu")):
        super(DiagCompl, self).__init__()

        # Define diagonal transformation with complex numbers
        self.diag = torch.nn.Linear(in_features=1, out_features=h_dim, bias=False, device=device, dtype=torch.cfloat)
        self.B = torch.nn.Linear(u_dim + du_dim, h_dim, bias=False, device=device, dtype=torch.cfloat)
        self.C = torch.nn.Linear(h_dim, y_dim, bias=False, device=device, dtype=torch.cfloat)

        # Initialize hidden state with complex values
        self.h = torch.randn((1, h_dim), device=device, requires_grad=True, dtype=torch.cfloat)
        self.h_init = self.h.clone()
        self.dh = torch.zeros_like(self.h)

        # Store input dimensions and device
        self.u_dim = u_dim
        self.du_dim = du_dim
        self.device = device
        self.delta = 1.

    @torch.no_grad()
    def adjust_eigs(self, delta=0.01):
        """ Normalize the diagonal weight matrix by dividing by its magnitude. """
        self.diag.weight.div_(self.diag.weight.abs())

    def forward(self, u, du, first=False):
        """ Forward pass with complex-valued transformation. """

        # Convert input to complex if needed
        if u is None:
            u = torch.zeros((1, self.u_dim), dtype=torch.cfloat, device=self.device)
        else:
            u.to(dtype=torch.cfloat)

        if du is None:
            du = torch.zeros((1, self.du_dim), dtype=torch.cfloat, device=self.device)
        else:
            du.to(dtype=torch.cfloat)

        h = self.h.detach()
        if first:
            h = self.h_init

        # Apply complex diagonal transformation
        self.h = self.diag.weight.view(self.diag.out_features) * h + self.B(torch.cat([du, u], dim=1))

        # Compute real-valued output
        y = self.C(torch.tanh(self.h)).real

        # Compute hidden state derivative
        self.dh = (self.h - h) / self.delta

        self.h.retain_grad()
        return y


class AntisymmetricExpGenerator(torch.nn.Module):
    """Antisymmetric Matrix Exponential Generator implementing continuous-time dynamics.

    Uses antisymmetric weight matrix with matrix exponential for stable hidden state evolution.

    Args:
        u_dim: Input dimension
        du_dim: Input descriptor dimension
        y_dim: Output dimension
        h_dim: Hidden state dimension
        delta: Time step for discrete approximation
        device: Computation device (CPU/GPU)
    """

    def __init__(self, u_dim: int, du_dim: int, y_dim: int, h_dim: int, delta: float,
                 device: torch.device = torch.device("cpu")):
        super(AntisymmetricExpGenerator, self).__init__()
        # Antisymmetric weight matrix (W - W^T)
        self.W = torch.nn.Linear(h_dim, h_dim, bias=False, device=device)
        self.I = torch.eye(h_dim, requires_grad=False, device=device)  # Identity matrix
        # Input projection matrix
        self.B = torch.nn.Linear(u_dim + du_dim, h_dim, bias=False, device=device)
        # Output projection matrix
        self.C = torch.nn.Linear(h_dim, y_dim, bias=False, device=device)

        # Hidden state initialization
        self.h = torch.randn((1, h_dim), device=device, requires_grad=True)
        self.h_init = self.h.clone()  # save the initial state
        self.dh = torch.zeros_like(self.h)  # Hidden state derivative

        # System parameters
        self.u_dim = u_dim
        self.du_dim = du_dim
        self.device = device
        self.delta = delta

    @torch.no_grad()
    def adjust_eigs(self, delta=0.01):
        """Placeholder for eigenvalue adjustment method"""
        pass

    def forward(self, u: torch.Tensor, du: torch.Tensor, first: bool = False) -> torch.Tensor:
        """Forward pass through the system dynamics.

        Args:
            u: Input tensor of shape (batch_size, u_dim)
            du: Input descriptor tensor of shape (batch_size, du_dim)
            first: Flag indicating first step (resets hidden state)

        Returns:
            y: Output tensor of shape (batch_size, y_dim)
        """
        # Handle missing inputs
        u = u if u is not None else torch.zeros((1, self.u_dim), device=self.device)
        du = du if du is not None else torch.zeros((1, self.du_dim), device=self.device)

        # Reset hidden state if first step
        h = self.h_init if first else self.h.detach()

        # Antisymmetric matrix construction
        A = 0.5 * (self.W.weight - self.W.weight.t())
        A_expm = torch.linalg.matrix_exp(A * self.delta)  # Matrix exponential

        # Recurrent component
        rec = F.linear(h, A_expm, self.W.bias)

        # Input processing component
        A_inv = torch.linalg.inv(A)
        inp = A_inv @ (A_expm - self.I) @ self.B(torch.cat([du, u], dim=1)).unsqueeze(-1)

        # Update hidden state
        self.h = rec + inp.squeeze(-1)
        y = self.C(self.h)  # Linear output projection

        # Compute hidden state derivative
        self.dh = (self.h - h) / self.delta
        self.h.retain_grad()  # Preserve gradient for custom backward pass

        return y


class BlockAntisymmetricGenerator(torch.nn.Module):
    """Block Antisymmetric Generator using 2x2 parameterized rotation blocks.

    Implements structured antisymmetric dynamics through learnable rotational frequencies.

    Args:
        u_dim: Input dimension
        du_dim: Input descriptor dimension
        y_dim: Output dimension
        h_dim: Hidden state dimension
        delta: Time step for discrete approximation
        alpha: Dissipation added on the diagonal (also controls the eigenvalue projections method)
        device: Computation device (CPU/GPU)
    """

    def __init__(self, u_dim: int, du_dim: int, y_dim: int, h_dim: int, delta: float = None,
                 alpha: float = 0., device: torch.device = torch.device("cpu")):
        super(BlockAntisymmetricGenerator, self).__init__()
        assert h_dim % 2 == 0, "Hidden dimension must be even for 2x2 blocks"
        self.order = h_dim // 2  # Number of 2x2 blocks

        # Learnable rotational frequencies
        self.omega = torch.nn.Parameter(torch.empty(self.order))
        self.register_buffer('ones', torch.ones(self.order, requires_grad=False))

        # Projection matrices
        self.B = torch.nn.Linear(u_dim + du_dim, h_dim, bias=False, device=device)
        self.C = torch.nn.Linear(h_dim, y_dim, bias=False, device=device)

        # Damping configuration
        if alpha > 0.:
            # in this case we want to add the feedback parameter alpha and use it to move eigenvalues on the unit circle
            self.project_method = 'const'
            self.register_buffer('alpha', torch.full_like(self.omega, alpha))
        elif alpha == 0.:
            # this is the case in which we want to divide by the modulus
            self.project_method = 'modulus'
            self.register_buffer('alpha', torch.zeros_like(self.omega))
        elif alpha == -1.:
            self.project_method = 'alpha'
            self.register_buffer('alpha', torch.zeros_like(self.omega))

        # State initialization
        self.h = torch.randn((1, h_dim), device=device, requires_grad=True)
        self.h_init = self.h.clone()
        self.dh = torch.zeros_like(self.h)

        # System parameters
        self.u_dim = u_dim
        self.du_dim = du_dim
        self.device = device
        self.delta = delta
        self.reset_parameters()

    def reset_parameters(self) -> None:
        """Initialize rotational frequencies with uniform distribution"""
        torch.nn.init.uniform_(self.omega)

    @torch.no_grad()
    def adjust_eigs(self, delta):
        """Adjust eigenvalues to maintain stability"""
        with torch.no_grad():
            if self.project_method == 'alpha':
                # Compute damping to maintain eigenvalues on unit circle
                self.alpha.copy_((1. - torch.sqrt(1. - (delta * self.omega) ** 2) / delta))
            elif self.project_method == 'modulus':
                # Normalize by modulus for unit circle stability
                module = torch.sqrt(self.ones ** 2 + (self.delta * self.omega) ** 2)
                self.omega.div_(module)
                self.ones.div_(module)

    def forward(self, u: torch.Tensor, du: torch.Tensor, first: bool = False) -> torch.Tensor:
        """Forward pass through block-structured dynamics"""
        # Input handling
        u = u if u is not None else torch.zeros((1, self.u_dim), device=self.device)
        du = du if du is not None else torch.zeros((1, self.du_dim), device=self.device)

        # State management
        h = self.h_init if first else self.h.detach()
        h_pair = h.view(-1, self.order, 2)  # Reshape to (batch, blocks, 2)

        # Block-wise rotation with damping
        h1 = (self.ones - self.delta * self.alpha) * h_pair[..., 0] + self.delta * self.omega * h_pair[..., 1]
        h2 = -self.delta * self.omega * h_pair[..., 0] + (self.ones - self.delta * self.alpha) * h_pair[..., 1]

        # Recurrent and input components
        rec = torch.stack([h1, h2], dim=-1).flatten(start_dim=1)
        inp = self.delta * self.B(torch.cat([du, u], dim=1))

        # State update
        self.h = rec + inp
        y = self.C(self.h)

        # Derivative calculation
        self.dh = (self.h - h) / self.delta
        self.h.retain_grad()

        return y


class BlockAntisymmetricExpGenerator(torch.nn.Module):
    """Antisymmetric Generator with Exact Matrix Exponential Blocks.

    Implements precise rotational dynamics using trigonometric parameterization.

    Args:
        u_dim: Input dimension
        du_dim: Input descriptor dimension
        y_dim: Output dimension
        h_dim: Hidden state dimension
        delta: Time step for discrete approximation
        device: Computation device (CPU/GPU)
    """

    def __init__(self, u_dim: int, du_dim: int, y_dim: int, h_dim: int, delta: float,
                 device: torch.device = torch.device("cpu")):
        super(BlockAntisymmetricExpGenerator, self).__init__()
        assert h_dim % 2 == 0, "Hidden dimension must be even for 2x2 blocks"
        self.order = h_dim // 2

        # Learnable rotational frequencies
        self.omega = torch.nn.Parameter(torch.empty(self.order))
        self.B = torch.nn.Linear(u_dim + du_dim, h_dim, bias=False, device=device)
        self.C = torch.nn.Linear(h_dim, y_dim, bias=False, device=device)

        # State initialization
        self.h = torch.randn((1, h_dim), device=device, requires_grad=True)
        self.h_init = self.h.clone()
        self.dh = torch.zeros_like(self.h)

        # System parameters
        self.u_dim = u_dim
        self.du_dim = du_dim
        self.device = device
        self.delta = delta
        self.reset_parameters()

    def reset_parameters(self) -> None:
        """Initialize rotational frequencies"""
        torch.nn.init.uniform_(self.omega)

    @torch.no_grad()
    def adjust_eigs(self, delta=0.01):
        """Placeholder for eigenvalue adjustment"""
        pass

    def forward(self, u: torch.Tensor, du: torch.Tensor, first: bool = False) -> torch.Tensor:
        """Exact matrix exponential forward pass"""
        # Input handling
        u = u if u is not None else torch.zeros((1, self.u_dim), device=self.device)
        du = du if du is not None else torch.zeros((1, self.du_dim), device=self.device)

        # State management
        h = self.h_init if first else self.h.detach()
        h_pair = h.view(-1, self.order, 2)

        # Trigonometric terms for exact rotation
        cos_t = torch.cos(self.omega * self.delta)
        sin_t = torch.sin(self.omega * self.delta)

        # Rotational update
        h1 = cos_t * h_pair[..., 0] + sin_t * h_pair[..., 1]
        h2 = -sin_t * h_pair[..., 0] + cos_t * h_pair[..., 1]
        rec = torch.stack([h1, h2], dim=-1).flatten(start_dim=1)

        # Input processing
        u_hat = self.B(torch.cat([u, du], 1)).view(-1, self.order, 2)
        inp1 = (sin_t * u_hat[..., 0] - (cos_t - 1) * u_hat[..., 1]) / self.omega
        inp2 = ((cos_t - 1) * u_hat[..., 0] + sin_t * u_hat[..., 1]) / self.omega
        inp = torch.stack([inp1, inp2], dim=-1).flatten(start_dim=1)

        # State update
        self.h = rec + inp
        y = self.C(self.h)

        # Derivative calculation
        self.dh = (self.h - h) / self.delta
        self.h.retain_grad()

        return y


class BasicPredictor(torch.nn.Module):
    """Simple Predictive Network with Tanh Nonlinearity

    Args:
        y_dim: Input observation dimension
        d_dim: Prediction dimension
        h_dim: Hidden state dimension
    """

    def __init__(self, y_dim: int, d_dim: int, h_dim: int):
        super(BasicPredictor, self).__init__()
        # System matrices
        self.A = torch.nn.Linear(h_dim, h_dim, bias=False)
        self.B = torch.nn.Linear(y_dim, h_dim, bias=False)
        self.C = torch.nn.Linear(h_dim, d_dim, bias=False)
<<<<<<< HEAD
        self.h = torch.randn((1, h_dim))  # initial state
        self.h_init = self.h.clone()

    def forward(self, y, first=False):
        if first:
            self.h = self.h_init
        h = self.A(self.h) + self.B(y)
        d = self.C(torch.tanh(h))
        self.h = h.detach()
        return d


class BasicImagePredictor(torch.nn.Module):

    def __init__(self, d_dim: int):
        super(BasicImagePredictor, self).__init__()

        self.transforms = torchvision.transforms.Compose([
            torchvision.transforms.Resize(32),
            torchvision.transforms.CenterCrop(32),
            torchvision.transforms.Normalize(mean=[0.485, 0.456, 0.406],
                                             std=[0.229, 0.224, 0.225])
        ])

        self.net = torch.nn.Sequential(
            torch.nn.Conv2d(3, 64, kernel_size=5, stride=1, padding=2),
            torch.nn.ReLU(inplace=True),
            torch.nn.MaxPool2d(kernel_size=3, stride=2),
            torch.nn.Conv2d(64, 128, kernel_size=5, padding=2),
            torch.nn.ReLU(inplace=True),
            torch.nn.MaxPool2d(kernel_size=3, stride=2),
            torch.nn.Conv2d(128, 256, kernel_size=3, padding=1),
            torch.nn.ReLU(inplace=True),
            torch.nn.MaxPool2d(kernel_size=3, stride=2),
            torch.nn.Flatten(),
            torch.nn.Linear(256 * 3 * 3, 2048),
            torch.nn.ReLU(inplace=True),
            torch.nn.Linear(2048, d_dim),
            torch.nn.Sigmoid()
        )

    def forward(self, y, first=False):
        return self.net(self.transforms(y))


class BasicTokenGenerator(torch.nn.Module):

    def __init__(self, num_emb: int, emb_dim: int, d_dim: int, y_dim: int, h_dim: int,
                 device: torch.device = torch.device("cpu")):
        super(BasicTokenGenerator, self).__init__()

        u_dim = emb_dim
        du_dim = d_dim
        self.embeddings = torch.nn.Embedding(num_emb, emb_dim)

        self.A = torch.nn.Linear(h_dim, h_dim, bias=False, device=device)
        self.B = torch.nn.Linear(u_dim + du_dim, h_dim, bias=False, device=device)
        self.C = torch.nn.Linear(h_dim, y_dim, bias=False, device=device)
        self.h = torch.randn((1, h_dim), device=device, requires_grad=True)  # initial state (first dimension is batch dim)
        self.h_init = self.h.clone()
        self.dh = torch.zeros_like(self.h)
        self.u_dim = u_dim
        self.du_dim = du_dim
        self.device = device
        self.delta = 1.     # already defined in discrete time

    @torch.no_grad()
    def adjust_eigs(self, delta=0.01):
        pass

    def forward(self, u, du, first=False):
        if u is None:
            u = torch.zeros((1, self.u_dim), dtype=torch.float32, device=self.device)
        else:
            u = self.embeddings(u)  # added this
        if du is None:
            du = torch.zeros((1, self.du_dim), dtype=torch.float32, device=self.device)
        h = self.h.detach()
        if first:
            h = self.h_init
        self.h = self.A(h) + self.B(torch.cat([du, u], dim=1))
        y = self.C(torch.tanh(self.h))
        self.dh = (self.h - h) / self.delta
        self.h.retain_grad()
        return y


class BasicTokenPredictor(torch.nn.Module):

    def __init__(self, num_emb: int, emb_dim: int, d_dim: int,  h_dim: int):
        super(BasicTokenPredictor, self).__init__()

        y_dim = emb_dim
        self.embeddings = torch.nn.Embedding(num_emb, emb_dim)

        self.A = torch.nn.Linear(h_dim, h_dim, bias=False)
        self.B = torch.nn.Linear(y_dim, h_dim, bias=False)
        self.C = torch.nn.Linear(h_dim, d_dim, bias=False)
        self.h = torch.randn((1, h_dim))  # initial state
=======

        # Hidden state
        self.h = torch.randn(h_dim, h_dim)
>>>>>>> ac6deae3
        self.h_init = self.h.clone()

    def forward(self, y: torch.Tensor, first: bool = False) -> torch.Tensor:
        """Simple nonlinear prediction step"""
        if first:
            self.h = self.h_init
<<<<<<< HEAD
        y = self.embeddings(y)  # added this
=======

        # State update
>>>>>>> ac6deae3
        h = self.A(self.h) + self.B(y)
        d = self.C(torch.tanh(h))  # Nonlinear projection

        # Detach state for next iteration
        self.h = h.detach()

        return d<|MERGE_RESOLUTION|>--- conflicted
+++ resolved
@@ -4,24 +4,13 @@
 
 
 class BasicGenerator(torch.nn.Module):
-<<<<<<< HEAD
-
+    """ Basic generator model with linear transformations and a recurrent hidden state """
     def __init__(self, u_shape: tuple[int], d_dim: int, y_dim: int, h_dim: int, device: torch.device = torch.device("cpu")):
         super(BasicGenerator, self).__init__()
         u_shape = torch.Size(u_shape)
         u_dim = u_shape.numel()
         du_dim = d_dim
-        self.A = torch.nn.Linear(h_dim, h_dim, bias=False, device=device)
-        self.B = torch.nn.Linear(u_dim + du_dim, h_dim, bias=False, device=device)
-        self.C = torch.nn.Linear(h_dim, y_dim, bias=False, device=device)
-        self.h = torch.randn((1, h_dim), device=device, requires_grad=True)  # initial state (first dimension is batch dim)
-        self.h_init = self.h.clone()
-        self.dh = torch.zeros_like(self.h)
-=======
-    """ Basic generator model with linear transformations and a recurrent hidden state """
-    def __init__(self, u_dim: int, du_dim: int, y_dim: int, h_dim: int, device: torch.device = torch.device("cpu")):
-        super(BasicGenerator, self).__init__()
-
+        
         # Define linear transformation matrices for state update and output mapping
         self.A = torch.nn.Linear(h_dim, h_dim, bias=False, device=device)  # Recurrent weight matrix
         self.B = torch.nn.Linear(u_dim + du_dim, h_dim, bias=False, device=device)  # Input-to-hidden mapping
@@ -33,7 +22,6 @@
         self.dh = torch.zeros_like(self.h)  # Store hidden state derivative
 
         # Store input dimensions and device
->>>>>>> ac6deae3
         self.u_dim = u_dim
         self.du_dim = du_dim
         self.device = device
@@ -461,18 +449,24 @@
         self.A = torch.nn.Linear(h_dim, h_dim, bias=False)
         self.B = torch.nn.Linear(y_dim, h_dim, bias=False)
         self.C = torch.nn.Linear(h_dim, d_dim, bias=False)
-<<<<<<< HEAD
-        self.h = torch.randn((1, h_dim))  # initial state
-        self.h_init = self.h.clone()
-
-    def forward(self, y, first=False):
+
+        # Hidden state
+        self.h = torch.randn(1, h_dim)
+        self.h_init = self.h.clone()
+
+    def forward(self, y: torch.Tensor, first: bool = False) -> torch.Tensor:
+        """Simple nonlinear prediction step"""
         if first:
             self.h = self.h_init
+
+        # State update
         h = self.A(self.h) + self.B(y)
-        d = self.C(torch.tanh(h))
+        d = self.C(torch.tanh(h))  # Nonlinear projection
+
+        # Detach state for next iteration
         self.h = h.detach()
+
         return d
-
 
 class BasicImagePredictor(torch.nn.Module):
 
@@ -561,27 +555,13 @@
         self.B = torch.nn.Linear(y_dim, h_dim, bias=False)
         self.C = torch.nn.Linear(h_dim, d_dim, bias=False)
         self.h = torch.randn((1, h_dim))  # initial state
-=======
-
-        # Hidden state
-        self.h = torch.randn(h_dim, h_dim)
->>>>>>> ac6deae3
-        self.h_init = self.h.clone()
-
-    def forward(self, y: torch.Tensor, first: bool = False) -> torch.Tensor:
-        """Simple nonlinear prediction step"""
+        self.h_init = self.h.clone()
+
+    def forward(self, y, first=False):
         if first:
             self.h = self.h_init
-<<<<<<< HEAD
         y = self.embeddings(y)  # added this
-=======
-
-        # State update
->>>>>>> ac6deae3
         h = self.A(self.h) + self.B(y)
-        d = self.C(torch.tanh(h))  # Nonlinear projection
-
-        # Detach state for next iteration
+        d = self.C(torch.tanh(h))
         self.h = h.detach()
-
         return d